--- conflicted
+++ resolved
@@ -3,11 +3,7 @@
 # Filename:      bashful-input.sh
 # Description:   A set of functions for interacting with the user.
 # Maintainer:    Jeremy Cantrell <jmcantrell@gmail.com>
-<<<<<<< HEAD
-# Last Modified: Tue 2010-04-13 13:54:06 (-0400)
-=======
-# Last Modified: Mon 2010-04-12 19:27:22 (-0400)
->>>>>>> bfd18629
+# Last Modified: Tue 2010-04-13 13:56:17 (-0400)
 
 # doc bashful-input {{{
 #
